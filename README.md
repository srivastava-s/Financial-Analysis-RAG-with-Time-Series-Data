--- conflicted
+++ resolved
@@ -179,39 +179,18 @@
 └── README.md
 ```
 
-<<<<<<< HEAD
-# Financial Analysis RAG System
-
-Comprehensive financial analysis and investment insights.
-
----
-
 ## Screenshots
+
+### Welcome & Features Page
+<p align="center">
+  <img src="images/ui_welcome_screen.png" width="800">
+</p>
 
 ### Analysis Configuration Page
 <p align="center">
   <img src="images/ui_config_screen.png" width="800">
 </p>
 
-### Welcome & Features Page
-<p align="center">
-  <img src="images/ui_welcome_screen.png" width="800">
-</p>
-
-
-=======
-## Screenshots
-### Welcome & Features Page
-<p align="center">
-    <img src="images/ui_welcome_screen.png" width="800">
- 
-</p>
-
-<p align="center">
-   <img src="images/ui_config_screen.png" width="800">
-</p>
-
->>>>>>> c08cf47e
 ## 🤝 Contributing
 
 1. Fork the repository
